import sys
import os
import traceback
import requests
import logging
import clientinfo
import md5
<<<<<<< HEAD
import xbmc
import platform
=======
import xbmcgui
>>>>>>> 3f3ac45e
from utils import window, settings, language as lang

log = logging.getLogger("EMBY."+__name__)

# for info on the metrics that can be sent to Google Analytics
# https://developers.google.com/analytics/devguides/collection/protocol/v1/parameters#events

class GoogleAnalytics():

    testing = False
    
    def __init__(self):
    
        client_info = clientinfo.ClientInfo()
        self.version = client_info.get_version()
        self.device_id = client_info.get_device_id()       
        self.userAgent = "Kodi (" + self.getUserAgentOS() + ")"
        
        # Use set user name
        self.user_name = settings('username') or settings('connectUsername') or 'None'
        
        # use md5 for client and user for analytics
        self.device_id = md5.new(self.device_id).hexdigest()
        self.user_name = md5.new(self.user_name).hexdigest()
        
        # resolution
        self.height = xbmcgui.Window(10000).getHeight()
        self.width = xbmcgui.Window(10000).getWidth()        
    
    def getUserAgentOS(self):
    
        return platform.system()
    
        '''
        if xbmc.getCondVisibility('system.platform.osx'):
            return "OSX"
        elif xbmc.getCondVisibility('system.platform.ios'):
            return "iOS"
        elif xbmc.getCondVisibility('system.platform.windows'):
            return "Windows"
        elif xbmc.getCondVisibility('system.platform.android'):
            return "Android"
        elif xbmc.getCondVisibility('system.platform.linux.raspberrypi'):
            return "Linux"
        elif xbmc.getCondVisibility('system.platform.linux'):
            return "Linux"
        else:
            return platform.system()
        '''
        
    def formatException(self):
        exc_type, exc_obj, exc_tb = sys.exc_info()
		
        stackFrames = traceback.extract_tb(exc_tb)
        if(len(stackFrames) > 0):
            stackFrames = traceback.extract_tb(exc_tb)[-1]
        else:
            stackFrames = None
        log.error(str(stackFrames))
		
        errorType = "NA"
        errorFile = "NA"
		
        if(stackFrames != None):
            fileName = os.path.split(stackFrames[0])[1]

            errorFile = "%s:%s(%s)(%s)" % (fileName, stackFrames[1], exc_obj.message, stackFrames[3].strip())
            errorFile = errorFile[0:499]
            errorType = "%s" % (exc_type.__name__)
            del(exc_type, exc_obj, exc_tb)
            log.error(errorType + " - " + errorFile)
			
        return errorType, errorFile
	
    def sendEventData(self, eventCategory, eventAction, eventLabel=None):
       
        # all the data we can send to Google Analytics
        data = {}
        data['v'] = '1'
        data['tid'] = 'UA-85356267-1' # tracking id, this is the account ID
        
        data['ds'] = 'plugin' # data source
        
        data['an'] = 'Kodi4Emby' # App Name
        data['aid'] = '1' # App ID
        data['av'] = self.version # App Version
        #data['aiid'] = '1.1' # App installer ID

        data['cid'] = self.device_id # Client ID
        #data['uid'] = self.user_name # User ID

        data['ua'] = self.userAgent # user agent string
        
        data['t'] = 'event' # action type
        data['ec'] = eventCategory # Event Category
        data['ea'] = eventAction # Event Action
        
        # add width and height
        data['sr'] = str(self.width) + "x" + str(self.height)

        if(eventLabel != None):
            data['el'] = eventLabel # Event Label
        
        self.sendData(data)
            
    def sendData(self, data):
    
        log.info("GA: " + str(data))

        if(settings('metricLogging') == "false"):
            return
        
        if(self.testing):
            url = "https://www.google-analytics.com/debug/collect" # test URL
        else:
            url = "https://www.google-analytics.com/collect" # prod URL
        
        try:
            r = requests.post(url, data)
        except Exception as error:
            log.error(error)
        
        if(self.testing):
            log.info("GA: " + r.text.encode('utf-8'))
            
    
            <|MERGE_RESOLUTION|>--- conflicted
+++ resolved
@@ -5,12 +5,9 @@
 import logging
 import clientinfo
 import md5
-<<<<<<< HEAD
 import xbmc
 import platform
-=======
 import xbmcgui
->>>>>>> 3f3ac45e
 from utils import window, settings, language as lang
 
 log = logging.getLogger("EMBY."+__name__)
