#################################################################################################
# LibrarySync
#################################################################################################

import xbmc
import xbmcgui
import xbmcaddon
import xbmcvfs
import json
import sqlite3
import inspect
import threading
import urllib
from datetime import datetime, timedelta, time
import urllib2
import os

from xml.etree.ElementTree import Element, SubElement, Comment, tostring
from xml.etree import ElementTree
from xml.dom import minidom
import xml.etree.cElementTree as ET

from API import API
import Utils as utils
from DownloadUtils import DownloadUtils

addon = xbmcaddon.Addon(id='plugin.video.mb3sync')
addondir = xbmc.translatePath(addon.getAddonInfo('profile'))
dataPath = os.path.join(addondir,"library")
movieLibrary = os.path.join(dataPath,'movies')
tvLibrary = os.path.join(dataPath,'tvshows')

sleepVal = 10
showProgress = True

processMovies = True
processTvShows = True


class LibrarySync():   
        
    def syncDatabase(self):
        
        WINDOW = xbmcgui.Window( 10000 )
        WINDOW.setProperty("librarysync", "busy")
        pDialog = None
        
        try:
        
            if(showProgress):
                pDialog = xbmcgui.DialogProgressBG()
            if(pDialog != None):
                pDialog.create('Sync DB', 'Sync DB')
                
            updateNeeded = False    
            
            #process full movies sync
            if processMovies:
                allMovies = list()
                
                views = self.getCollections("movies")
                for view in views:
            
                    movieData = self.getMovies(view.get('id'), True)
                
                    if(self.ShouldStop()):
                        return True            
                
                    if(movieData == None):
                        return False
                
                    if(pDialog != None):
                        pDialog.update(0, "Sync DB : Processing " + view.get('title'))
                        total = len(movieData) + 1
                        count = 1
                    
                    for item in movieData:
                        xbmc.sleep(sleepVal)
                        if not item.get('IsFolder'):
                            kodiItem = self.getKodiMovie(item["Id"])
                            allMovies.append(item["Id"])
                            progMessage = "Processing"
                            item['Tag'] = []
                            item['Tag'].append(view.get('title'))
                            if kodiItem == None:
                                self.addMovieToKodiLibrary(item)
                                updateNeeded = True
                                progMessage = "Adding"
                            else:
                                self.updateMovieToKodiLibrary(item, kodiItem)
                                progMessage = "Updating"
                        
                            if(self.ShouldStop()):
                                return True
                        
                            # update progress bar
                            if(pDialog != None):
                                percentage = int(((float(count) / float(total)) * 100))
                                pDialog.update(percentage, message=progMessage + " Movie: " + str(count))
                                count += 1
                        
            #process full tv shows sync
            if processTvShows:
                allTVShows = list()
                allEpisodes = list()
                tvShowData = self.getTVShows(True)
                
                if(self.ShouldStop()):
                    return True            
                
                if (tvShowData == None):
                    return
                    
                if(pDialog != None):
                    pDialog.update(0, "Sync DB : Processing TV Shows")
                    total = len(tvShowData) + 1
                    count = 0
                    
                for item in tvShowData:
                    xbmc.sleep(sleepVal)
                    if item.get('IsFolder'):
                        kodiItem = self.getKodiTVShow(item["Id"])
                        allTVShows.append(item["Id"])
                        progMessage = "Processing"
                        if kodiItem == None:
                            self.addTVShowToKodiLibrary(item)
                            updateNeeded = True
                            progMessage = "Adding"
                        else:
                            self.updateTVShowToKodiLibrary(item, kodiItem)
                            progMessage = "Updating"
                            
                        if(self.ShouldStop()):
                            return True
                            
                        # update progress bar
                        if(pDialog != None):
                            percentage = int(((float(count) / float(total)) * 100))
                            pDialog.update(percentage, message=progMessage + " Tv Show: " + str(count))
                            count += 1                        
                        
                
                #process episodes (will only be possible when tv show is scanned to library)   
                #TODO --> maybe pull full info only when needed ?
                allEpisodes = list()
                
                for tvshow in allTVShows:
                    
                    episodeData = self.getEpisodes(tvshow,True)
                    kodiEpisodes = self.getKodiEpisodes(tvshow)
                    
                    if(self.ShouldStop()):
                        return True                
                    
                    if(pDialog != None):
                        pDialog.update(0, "Sync DB : Processing Episodes")
                        total = len(episodeData) + 1
                        count = 0         

                    #we have to compare the lists somehow
                    for item in episodeData:
                        xbmc.sleep(sleepVal)
                        comparestring1 = str(item.get("ParentIndexNumber")) + "-" + str(item.get("IndexNumber"))
                        matchFound = False
                        progMessage = "Processing"
                        if kodiEpisodes != None:
                            for KodiItem in kodiEpisodes:
                                
                                allEpisodes.append(KodiItem["episodeid"])
                                comparestring2 = str(KodiItem["season"]) + "-" + str(KodiItem["episode"])
                                if comparestring1 == comparestring2:
                                    #match found - update episode
                                    self.updateEpisodeToKodiLibrary(item,KodiItem,tvshow)
                                    matchFound = True
                                    progMessage = "Updating"

                        if not matchFound:
                            #no match so we have to create it
                            print "episode not found...creating it: "
                            self.addEpisodeToKodiLibrary(item,tvshow)
                            updateNeeded = True
                            progMessage = "Adding"
                            
                        if(self.ShouldStop()):
                            return True                        
                            
                        # update progress bar
                        if(pDialog != None):
                            percentage = int(((float(count) / float(total)) * 100))
                            pDialog.update(percentage, message=progMessage + " Episode: " + str(count))
                            count += 1    
                    
            
            
            if(pDialog != None):
                pDialog.update(0, message="Removing Deleted Items")
            
            if(self.ShouldStop()):
                return True            
            
            cleanNeeded = False
            
            # process deletes for movies
            if processMovies:
                allLocaldirs, filesMovies = xbmcvfs.listdir(movieLibrary)
                allMB3Movies = set(allMovies)
                for dir in allLocaldirs:
                    if not dir in allMB3Movies:
                        self.deleteMovieFromKodiLibrary(dir)
                        cleanneeded = True
                
                if(self.ShouldStop()):
                    return True            
            
            # process deletes for episodes
            if processTvShows:
                # TODO --> process deletes for episodes !!!
                allLocaldirs, filesTVShows = xbmcvfs.listdir(tvLibrary)
                allMB3TVShows = set(allTVShows)
                for dir in allLocaldirs:
                    if not dir in allMB3TVShows:
                        self.deleteTVShowFromKodiLibrary(dir)
                        cleanneeded = True
                    
            if(self.ShouldStop()):
                return True
                        
            if cleanNeeded:
                WINDOW.setProperty("cleanNeeded", "true")
            
            if updateNeeded:
                WINDOW.setProperty("updateNeeded", "true")
        
        finally:
            WINDOW.clearProperty("librarysync")
            if(pDialog != None):
                pDialog.close()
        
        return True
                              
    def updatePlayCounts(self):
        #update all playcounts from MB3 to Kodi library
        
        WINDOW = xbmcgui.Window( 10000 )
        WINDOW.setProperty("librarysync", "busy")
        pDialog = None
        
        try:
            if(showProgress):
                pDialog = xbmcgui.DialogProgressBG()
            if(pDialog != None):
                pDialog.create('Sync PlayCounts', 'Sync PlayCounts')        
        
            #process movies
            if processMovies:
                views = self.getCollections("movies")
                for view in views:
                    movieData = self.getMovies(view.get('id'),False)
                
                    if(self.ShouldStop()):
                        return True
                            
                    if(movieData == None):
                        return False    
                
                    if(pDialog != None):
                        pDialog.update(0, "Sync PlayCounts: Processing Movies")
                        totalCount = len(movieData) + 1
                        count = 1            
                
                    for item in movieData:
                        if not item.get('IsFolder'):
                            kodiItem = self.getKodiMovie(item["Id"])
                            userData=API().getUserData(item)
                            timeInfo = API().getTimeInfo(item)
                            if kodiItem != None:
                                self.updateProperty(kodiItem,"playcount",int(userData.get("PlayCount")),"movie")
                      
                                kodiresume = int(round(kodiItem['resume'].get("position")))
                                resume = int(round(float(timeInfo.get("ResumeTime"))))*60
                                total = int(round(float(timeInfo.get("TotalTime"))))*60
                                if kodiresume != resume:
                                    print "updating resumepoint for movie " + str(kodiItem['movieid'])
                                    self.setKodiResumePoint(kodiItem['movieid'],resume,total,"movie")
                                
                            if(self.ShouldStop()):
                                return True
                            
                            # update progress bar
                            if(pDialog != None):
                                percentage = int(((float(count) / float(totalCount)) * 100))
                                pDialog.update(percentage, message="Updating Movie: " + str(count))
                                count += 1                              
                        
            #process Tv shows
            if processTvShows:
                tvshowData = self.getTVShows(False)
                
                if(self.ShouldStop()):
                    return True
                            
                if (tvshowData == None):
                    return False    
                
                for item in tvshowData:
                    episodeData = self.getEpisodes(item["Id"], False)
                    
                    if (episodeData != None):
                        if(pDialog != None):
                            pDialog.update(0, "Sync PlayCounts: Processing Episodes")
                            totalCount = len(episodeData) + 1
                            count = 1                  
                    
                        for episode in episodeData:
                            kodiItem = self.getKodiEpisodeByMbItem(episode)
                            userData=API().getUserData(episode)
                            timeInfo = API().getTimeInfo(episode)
                            if kodiItem != None:
                                if kodiItem['playcount'] != int(userData.get("PlayCount")):
                                    self.updateProperty(kodiItem,"playcount",int(userData.get("PlayCount")),"episode")
                                kodiresume = int(round(kodiItem['resume'].get("position")))
                                resume = int(round(float(timeInfo.get("ResumeTime"))))*60
                                total = int(round(float(timeInfo.get("TotalTime"))))*60
                                if kodiresume != resume:
                                    self.setKodiResumePoint(kodiItem['episodeid'],resume,total,"episode")
                                    
                            if(self.ShouldStop()):
                                return True
                            
                            # update progress bar
                            if(pDialog != None):
                                percentage = int(((float(count) / float(totalCount)) * 100))
                                pDialog.update(percentage, message="Updating Episode: " + str(count))
                                count += 1       

        finally:
            WINDOW.clearProperty("librarysync")
            if(pDialog != None):
                pDialog.close()            
        
        return True
    
    def getMovies(self, id, fullinfo = False):
        result = None
        
        addon = xbmcaddon.Addon(id='plugin.video.mb3sync')
        port = addon.getSetting('port')
        host = addon.getSetting('ipaddress')
        server = host + ":" + port
        
        downloadUtils = DownloadUtils()
        userid = downloadUtils.getUserId()        
        
        if fullinfo:
            url = server + '/mediabrowser/Users/' + userid + '/items?ParentId=' + id + '&SortBy=SortName&Fields=Path,Genres,SortName,Studios,Writer,ProductionYear,Taglines,CommunityRating,OfficialRating,CumulativeRunTimeTicks,Metascore,AirTime,DateCreated,MediaStreams,People,Overview&Recursive=true&SortOrder=Ascending&IncludeItemTypes=Movie&format=json&ImageTypeLimit=1'
        else:
            url = server + '/mediabrowser/Users/' + userid + '/items?ParentId=' + id + '&SortBy=SortName&Fields=CumulativeRunTimeTicks&Recursive=true&SortOrder=Ascending&IncludeItemTypes=Movie&format=json&ImageTypeLimit=1'
        
        jsonData = downloadUtils.downloadUrl(url, suppress=True, popup=0)
        if jsonData != None and jsonData != "":
            result = json.loads(jsonData)
            if(result.has_key('Items')):
                result = result['Items']

        return result
    
    def getTVShows(self, fullinfo = False):
        result = None
        
        addon = xbmcaddon.Addon(id='plugin.video.mb3sync')
        port = addon.getSetting('port')
        host = addon.getSetting('ipaddress')
        server = host + ":" + port
        
        downloadUtils = DownloadUtils()
        userid = downloadUtils.getUserId()   
        
        if fullinfo:
            url = server + '/mediabrowser/Users/' + userid + '/Items?&SortBy=SortName&Fields=Path,Genres,SortName,Studios,Writer,ProductionYear,Taglines,CommunityRating,OfficialRating,CumulativeRunTimeTicks,Metascore,AirTime,DateCreated,MediaStreams,People,Overview&Recursive=true&SortOrder=Ascending&IncludeItemTypes=Series&format=json&ImageTypeLimit=1'
        else:
            url = server + '/mediabrowser/Users/' + userid + '/Items?&SortBy=SortName&Fields=CumulativeRunTimeTicks&Recursive=true&SortOrder=Ascending&IncludeItemTypes=Series&format=json&ImageTypeLimit=1'
        
        jsonData = downloadUtils.downloadUrl(url, suppress=True, popup=0)
        if jsonData != None and jsonData != "":
            result = json.loads(jsonData)
            if(result.has_key('Items')):
                result = result['Items']

        return result
    
    def getEpisodes(self, showId, fullinfo = False):
        result = None
        
        addon = xbmcaddon.Addon(id='plugin.video.mb3sync')
        port = addon.getSetting('port')
        host = addon.getSetting('ipaddress')
        server = host + ":" + port
        
        downloadUtils = DownloadUtils()
        userid = downloadUtils.getUserId()   
        
        if fullinfo:
            url = server + '/mediabrowser/Users/' + userid + '/Items?ParentId=' + showId + '&IsVirtualUnaired=false&IsMissing=False&SortBy=SortName&Fields=Path,Genres,SortName,Studios,Writer,ProductionYear,Taglines,CommunityRating,OfficialRating,CumulativeRunTimeTicks,Metascore,AirTime,DateCreated,MediaStreams,People,Overview&Recursive=true&SortOrder=Ascending&IncludeItemTypes=Episode&format=json&ImageTypeLimit=1'
        else:
            url = server + '/mediabrowser/Users/' + userid + '/Items?ParentId=' + showId + '&IsVirtualUnaired=false&IsMissing=False&SortBy=SortName&Fields=Name,SortName,CumulativeRunTimeTicks&Recursive=true&SortOrder=Ascending&IncludeItemTypes=Episode&format=json&ImageTypeLimit=1'
        
        jsonData = downloadUtils.downloadUrl(url, suppress=True, popup=0)
        
        if jsonData != None and jsonData != "":
            result = json.loads(jsonData)
            if(result.has_key('Items')):
                result = result['Items']
        return result
    
    def updatePlayCountFromKodi(self, id, playcount=0):
        #when user marks item watched from kodi interface update this to MB3
        
        addon = xbmcaddon.Addon(id='plugin.video.mb3sync')
        port = addon.getSetting('port')
        host = addon.getSetting('ipaddress')
        server = host + ":" + port        
        downloadUtils = DownloadUtils()
        userid = downloadUtils.getUserId()           
        
        print "updateplaycount called!"
        
        # TODO --> extend support for episodes
        json_response = xbmc.executeJSONRPC('{"jsonrpc": "2.0", "method": "VideoLibrary.GetMovieDetails", "params": { "movieid": ' + str(id) + ', "properties" : ["playcount", "file"] }, "id": "1"}')
        if json_response != None:
            jsonobject = json.loads(json_response.decode('utf-8','replace'))  
            movie = None
            if(jsonobject.has_key('result')):
                result = jsonobject['result']
                if(result.has_key('moviedetails')):
                    moviedetails = result['moviedetails']
                    filename = moviedetails.get("file").rpartition('\\')[2]
                    mb3Id = filename.replace(".strm","")

                    watchedurl = 'http://' + server + '/mediabrowser/Users/' + userid + '/PlayedItems/' + mb3Id
                    utils.logMsg("MB3 Sync","watchedurl -->" + watchedurl)
                    if playcount != 0:
                        downloadUtils.downloadUrl(watchedurl, postBody="", type="POST")
                    else:
                        downloadUtils.downloadUrl(watchedurl, type="DELETE")
        
    def updateMovieToKodiLibrary( self, MBitem, KodiItem ):
        
        addon = xbmcaddon.Addon(id='plugin.video.mb3sync')
        port = addon.getSetting('port')
        host = addon.getSetting('ipaddress')
        server = host + ":" + port        
        downloadUtils = DownloadUtils()
        userid = downloadUtils.getUserId()
        
        timeInfo = API().getTimeInfo(MBitem)
        userData=API().getUserData(MBitem)
        people = API().getPeople(MBitem)
        genre = API().getGenre(MBitem)
        studios = API().getStudios(MBitem)
        mediaStreams=API().getMediaStreams(MBitem)
        
        thumbPath = API().getArtwork(MBitem, "Primary")
        
        changes = False
        
        #update artwork
        changes = self.updateArtWork(KodiItem,"poster", API().getArtwork(MBitem, "poster"),"movie")
        changes = self.updateArtWork(KodiItem,"clearlogo", API().getArtwork(MBitem, "Logo"),"movie")
        changes = self.updateArtWork(KodiItem,"clearart", API().getArtwork(MBitem, "Art"),"movie")
        changes = self.updateArtWork(KodiItem,"banner", API().getArtwork(MBitem, "Banner"),"movie")
        changes = self.updateArtWork(KodiItem,"landscape", API().getArtwork(MBitem, "Thumb"),"movie")
        changes = self.updateArtWork(KodiItem,"discart", API().getArtwork(MBitem, "Disc"),"movie")
        changes = self.updateArtWork(KodiItem,"fanart", API().getArtwork(MBitem, "Backdrop"),"movie")
        
        #update common properties
        duration = (int(timeInfo.get('Duration'))*60)
        changes = self.updateProperty(KodiItem,"runtime",duration,"movie")
        changes = self.updateProperty(KodiItem,"year",MBitem.get("ProductionYear"),"movie")
        changes = self.updateProperty(KodiItem,"mpaa",MBitem.get("OfficialRating"),"movie")
        
        changes = self.updatePropertyArray(KodiItem,"tag",MBitem.get("Tag"),"movie")
        
        if MBitem.get("CriticRating") != None:
            changes = self.updateProperty(KodiItem,"rating",int(MBitem.get("CriticRating"))/10,"movie")
        
        changes = self.updateProperty(KodiItem,"plotoutline",MBitem.get("ShortOverview"),"movie")
        changes = self.updateProperty(KodiItem,"set",MBitem.get("TmdbCollectionName"),"movie")
        changes = self.updateProperty(KodiItem,"sorttitle",MBitem.get("SortName"),"movie")
        
        if MBitem.get("ProviderIds") != None:
            if MBitem.get("ProviderIds").get("Imdb") != None:
                changes = self.updateProperty(KodiItem,"imdbnumber",MBitem.get("ProviderIds").get("Imdb"),"movie")
        
        # FIXME --> Taglines not returned by MB3 server !?
        if MBitem.get("TagLines") != None:
            changes = self.updateProperty(KodiItem,"tagline",MBitem.get("TagLines")[0],"movie")      
        
        changes = self.updatePropertyArray(KodiItem,"writer",people.get("Writer"),"movie")
        changes = self.updatePropertyArray(KodiItem,"director",people.get("Director"),"movie")
        changes = self.updatePropertyArray(KodiItem,"genre",MBitem.get("Genres"),"movie")
        changes = self.updatePropertyArray(KodiItem,"studio",studios,"movie")
        # FIXME --> ProductionLocations not returned by MB3 server !?
        self.updatePropertyArray(KodiItem,"country",MBitem.get("ProductionLocations"),"movie")
        
        #trailer link
        trailerUrl = None
        if MBitem.get("LocalTrailerCount") != None and MBitem.get("LocalTrailerCount") > 0:
            itemTrailerUrl = "http://" + server + "/mediabrowser/Users/" + userid + "/Items/" + MBitem.get("Id") + "/LocalTrailers?format=json"
            jsonData = downloadUtils.downloadUrl(itemTrailerUrl, suppress=True, popup=0 )
            if(jsonData != ""):
                trailerItem = json.loads(jsonData)
                trailerUrl = "plugin://plugin.video.mb3sync/?id=" + trailerItem[0].get("Id") + '&mode=play'
                changes = self.updateProperty(KodiItem,"trailer",trailerUrl,"movie")
        
        #add actors
        self.AddActorsToMedia(KodiItem,MBitem.get("People"),"movie")
        
        self.createSTRM(MBitem)
        self.createNFO(MBitem)
        
        if changes:
            utils.logMsg("Updated item to Kodi Library", MBitem["Id"] + " - " + MBitem["Name"])
        
    def updateTVShowToKodiLibrary( self, MBitem, KodiItem ):
        
        addon = xbmcaddon.Addon(id='plugin.video.mb3sync')
        port = addon.getSetting('port')
        host = addon.getSetting('ipaddress')
        server = host + ":" + port        
        downloadUtils = DownloadUtils()
        
        timeInfo = API().getTimeInfo(MBitem)
        userData=API().getUserData(MBitem)
        people = API().getPeople(MBitem)
        genre = API().getGenre(MBitem)
        studios = API().getStudios(MBitem)
        mediaStreams=API().getMediaStreams(MBitem)
        
        thumbPath = API().getArtwork(MBitem, "Primary")
        
        changes = False
        
        #update artwork
        changes = self.updateArtWork(KodiItem,"poster", API().getArtwork(MBitem, "Primary"),"tvshow")
        changes = self.updateArtWork(KodiItem,"clearlogo", API().getArtwork(MBitem, "Logo"),"tvshow")
        changes = self.updateArtWork(KodiItem,"clearart", API().getArtwork(MBitem, "Art"),"tvshow")
        changes = self.updateArtWork(KodiItem,"banner", API().getArtwork(MBitem, "Banner"),"tvshow")
        changes = self.updateArtWork(KodiItem,"landscape", API().getArtwork(MBitem, "Thumb"),"tvshow")
        changes = self.updateArtWork(KodiItem,"discart", API().getArtwork(MBitem, "Disc"),"tvshow")
        changes = self.updateArtWork(KodiItem,"fanart", API().getArtwork(MBitem, "Backdrop"),"tvshow")
        
        #update common properties
        if MBitem.get("PremiereDate") != None:
            premieredatelist = (MBitem.get("PremiereDate")).split("T")
            premieredate = premieredatelist[0]
            changes = self.updateProperty(KodiItem,"premiered",premieredate,"tvshow")
        
        changes = self.updateProperty(KodiItem,"mpaa",MBitem.get("OfficialRating"),"tvshow")
        
        if MBitem.get("CriticRating") != None:
            changes = self.updateProperty(KodiItem,"rating",int(MBitem.get("CriticRating"))/10,"tvshow")
        
        changes = self.updateProperty(KodiItem,"sorttitle",MBitem.get("SortName"),"tvshow")
        
        if MBitem.get("ProviderIds") != None:
            if MBitem.get("ProviderIds").get("Imdb") != None:
                changes = self.updateProperty(KodiItem,"imdbnumber",MBitem.get("ProviderIds").get("Imdb"),"tvshow")
        

        changes = self.updatePropertyArray(KodiItem,"genre",MBitem.get("Genres"),"tvshow")
        changes = self.updatePropertyArray(KodiItem,"studio",studios,"tvshow")
        
        # FIXME --> ProductionLocations not returned by MB3 server !?
        changes = self.updatePropertyArray(KodiItem,"country",MBitem.get("ProductionLocations"),"tvshow")
        
        #add actors
        changes = self.AddActorsToMedia(KodiItem,MBitem.get("People"),"tvshow")
        
        self.createNFO(MBitem)
        
        if changes:
            utils.logMsg("Updated item to Kodi Library", MBitem["Id"] + " - " + MBitem["Name"])
        
                    
    def updateEpisodeToKodiLibrary( self, MBitem, KodiItem, tvshowId ):
        
        addon = xbmcaddon.Addon(id='plugin.video.mb3sync')
        port = addon.getSetting('port')
        host = addon.getSetting('ipaddress')
        server = host + ":" + port        
        downloadUtils = DownloadUtils()
        userid = downloadUtils.getUserId()
        
        timeInfo = API().getTimeInfo(MBitem)
        people = API().getPeople(MBitem)
        genre = API().getGenre(MBitem)
        studios = API().getStudios(MBitem)
        mediaStreams=API().getMediaStreams(MBitem)
        userData=API().getUserData(MBitem)
        
        thumbPath = API().getArtwork(MBitem, "Primary")
        
        changes = False

        # TODO --> set season poster instead of show poster ?
        changes = self.updateArtWork(KodiItem,"poster", API().getArtwork(MBitem, "tvshow.poster"),"episode")
        changes = self.updateArtWork(KodiItem,"fanart", API().getArtwork(MBitem, "Backdrop"),"episode")
        changes = self.updateArtWork(KodiItem,"clearlogo", API().getArtwork(MBitem, "Logo"),"episode")
        changes = self.updateArtWork(KodiItem,"clearart", API().getArtwork(MBitem, "Art"),"episode")
        changes = self.updateArtWork(KodiItem,"banner", API().getArtwork(MBitem, "Banner"),"episode")
        changes = self.updateArtWork(KodiItem,"landscape", API().getArtwork(MBitem, "Thumb"),"episode")
        changes = self.updateArtWork(KodiItem,"discart", API().getArtwork(MBitem, "Disc"),"episode")
        
        
        #update common properties
        duration = (int(timeInfo.get('Duration'))*60)
        changes = self.updateProperty(KodiItem,"runtime",duration,"episode")
        
        if MBitem.get("PremiereDate") != None:
            premieredatelist = (MBitem.get("PremiereDate")).split("T")
            premieredate = premieredatelist[0]
            premieretime = premieredatelist[1].split(".")[0]
            firstaired = premieredate + " " + premieretime
            # for Helix we use the whole time string, for kodi 15 we have to change to only the datestring
            # see: http://forum.kodi.tv/showthread.php?tid=218743
            if KodiItem["firstaired"] != premieredate:
                self.updateProperty(KodiItem,"firstaired",firstaired,"episode")
        
        if MBitem.get("CriticRating") != None:
            changes = self.updateProperty(KodiItem,"rating",int(MBitem.get("CriticRating"))/10,"episode")

        changes = self.updatePropertyArray(KodiItem,"writer",people.get("Writer"),"episode")

        #add actors
        changes = self.AddActorsToMedia(KodiItem,MBitem.get("People"),"episode")
        
        self.createNFO(MBitem, tvshowId)
        self.createSTRM(MBitem, tvshowId)
        
        if changes:
            utils.logMsg("Updated item to Kodi Library", MBitem["Id"] + " - " + MBitem["Name"])
    
    # adds or updates artwork to the given Kodi file in database
    def updateArtWork(self,KodiItem,artWorkName,artworkValue, fileType):
        if fileType == "tvshow":
            id = KodiItem['tvshowid']
            jsoncommand = '{"jsonrpc": "2.0", "method": "VideoLibrary.SetTVShowDetails", "params": { "tvshowid": %i, "art": { "%s": "%s" }}, "id": 1 }'
        elif fileType == "episode":
            id = KodiItem['episodeid']
            jsoncommand = '{"jsonrpc": "2.0", "method": "VideoLibrary.SetEpisodeDetails", "params": { "episodeid": %i, "art": { "%s": "%s" }}, "id": 1 }'
        elif fileType == "musicvideo":
            id = KodiItem['musicvideoid']
            jsoncommand = '{"jsonrpc": "2.0", "method": "VideoLibrary.SetMusicVideoDetails", "params": { musicvideoid": %i, "art": { "%s": "%s" }}, "id": 1 }'
        elif fileType == "movie":
            id = KodiItem['movieid']
            jsoncommand = '{"jsonrpc": "2.0", "method": "VideoLibrary.SetMovieDetails", "params": { "movieid": %i, "art": { "%s": "%s" }}, "id": 1 }'
        
        changes = False
        if KodiItem['art'].has_key(artWorkName):
            curValue = urllib.unquote(KodiItem['art'][artWorkName]).decode('utf8')
            if not artworkValue in curValue:
                xbmc.sleep(sleepVal)
                utils.logMsg("MB3 Syncer","updating artwork..." + str(artworkValue) + " - " + str(curValue))
                xbmc.executeJSONRPC(jsoncommand %(id, artWorkName, artworkValue))
                changes = True
        elif artworkValue != None:
            xbmc.sleep(sleepVal)
            xbmc.executeJSONRPC(jsoncommand %(id, artWorkName, artworkValue))
            changes = True
            
        return changes
    
    # adds or updates the given property on the videofile in Kodi database
    def updateProperty(self,KodiItem,propertyName,propertyValue,fileType):
        if fileType == "tvshow":
            id = KodiItem['tvshowid']
            jsoncommand_i = '{"jsonrpc": "2.0", "method": "VideoLibrary.SetTVShowDetails", "params": { "tvshowid": %i, "%s": %i}, "id": 1 }'
            jsoncommand_s = '{"jsonrpc": "2.0", "method": "VideoLibrary.SetTVShowDetails", "params": { "tvshowid": %i, "%s": "%s"}, "id": 1 }'
        elif fileType == "episode":
            id = KodiItem['episodeid']  
            jsoncommand_i = '{"jsonrpc": "2.0", "method": "VideoLibrary.SetEpisodeDetails", "params": { "episodeid": %i, "%s": %i}, "id": 1 }'            
            jsoncommand_s = '{"jsonrpc": "2.0", "method": "VideoLibrary.SetEpisodeDetails", "params": { "episodeid": %i, "%s": "%s"}, "id": 1 }'
        elif fileType == "musicvideo":
            id = KodiItem['musicvideoid']
            jsoncommand_i = '{"jsonrpc": "2.0", "method": "VideoLibrary.SetMusicVideoDetails", "params": { "musicvideoid": %i, "%s": %i}, "id": 1 }'
            jsoncommand_s = '{"jsonrpc": "2.0", "method": "VideoLibrary.SetMusicVideoDetails", "params": { "musicvideoid": %i, "%s": "%s"}, "id": 1 }'
        elif fileType == "movie":
            id = KodiItem['movieid']
            jsoncommand_i = '{"jsonrpc": "2.0", "method": "VideoLibrary.SetMovieDetails", "params": { "movieid": %i, "%s": %i}, "id": 1 }'
            jsoncommand_s = '{"jsonrpc": "2.0", "method": "VideoLibrary.SetMovieDetails", "params": { "movieid": %i, "%s": "%s"}, "id": 1 }'
        
        changes = False
        if propertyValue != KodiItem[propertyName]:
            if propertyValue != None:
                if type(propertyValue) is int:
                    xbmc.sleep(sleepVal)
                    utils.logMsg("MB3 Sync","updating property..." + str(propertyName))
                    utils.logMsg("MB3 Sync","kodi value:" + str(KodiItem[propertyName]) + " MB value: " + str(propertyValue))
                    xbmc.executeJSONRPC(jsoncommand_i %(id, propertyName, propertyValue))
                    changes = True
                else:
                    xbmc.sleep(sleepVal)
                    utils.logMsg("MB3 Sync","updating property..." + str(propertyName))
                    utils.logMsg("MB3 Sync","kodi value:" + KodiItem[propertyName] + " MB value: " + propertyValue)
                    xbmc.executeJSONRPC(jsoncommand_s %(id, propertyName, propertyValue.encode('utf-8')))
                    changes = True
                    
        return changes

    # adds or updates the property-array on the videofile in Kodi database
    def updatePropertyArray(self,KodiItem,propertyName,propertyCollection,fileType):
        if fileType == "tvshow":
            id = KodiItem['tvshowid']   
            jsoncommand = '{"jsonrpc": "2.0", "method": "VideoLibrary.SetTVShowDetails", "params": { "tvshowid": %i, "%s": %s}, "id": 1 }'
        elif fileType == "episode":
            id = KodiItem['episodeid']   
            jsoncommand = '{"jsonrpc": "2.0", "method": "VideoLibrary.SetEpisodeDetails", "params": { "episodeid": %i, "%s": %s}, "id": 1 }'
        elif fileType == "musicvideo":
            id = KodiItem['musicvideoid']   
            jsoncommand = '{"jsonrpc": "2.0", "method": "VideoLibrary.SetMusicVideoDetails", "params": { "musicvideoid": %i, "%s": %s}, "id": 1 }'
        elif fileType == "movie":
            id = KodiItem['movieid']   
            jsoncommand = '{"jsonrpc": "2.0", "method": "VideoLibrary.SetMovieDetails", "params": { "movieid": %i, "%s": %s}, "id": 1 }'
        
        
        pendingChanges = False
        if propertyCollection != None:
            currentvalues = set(KodiItem[propertyName])
            genrestring = ""
            for item in propertyCollection:
                if not item in currentvalues:
                    pendingChanges = True
                    json_array = json.dumps(propertyCollection)
            
            if pendingChanges:
                xbmc.sleep(sleepVal)
<<<<<<< HEAD
                utils.logMsg("MB3 Sync","updating propertyarray..." + str(propertyName) + ": " + str(json_array))
                xbmc.executeJSONRPC(jsoncommand %(id,propertyName,json_array))

        return pendingChanges
=======
                utils.logMsg("MB3 Sync","updating propertyarray... Name:" + str(propertyName) + " Current:" + str(currentvalues) + " New:" + str(json_array))
                xbmc.executeJSONRPC(jsoncommand %(id,propertyName,json_array))    
>>>>>>> 5217ed81
    
    def CleanName(self, name):
        name = name.replace(":", "-")
        return name
        
    def createSTRM(self,item,parentId=None):
        
        item_type=str(item.get("Type")).encode('utf-8')
        if item_type == "Movie":
            itemPath = os.path.join(movieLibrary,item["Id"])
            strmFile = os.path.join(itemPath,item["Id"] + ".strm")

        if item_type == "MusicVideo":
            itemPath = os.path.join(musicVideoLibrary,item["Id"])
            strmFile = os.path.join(itemPath,item["Id"] + ".strm")

        if item_type == "Episode":
            itemPath = os.path.join(tvLibrary,parentId)
            if str(item.get("IndexNumber")) != None:
                filenamestr = self.CleanName(item.get("SeriesName")).encode('utf-8') + " S" + str(item.get("ParentIndexNumber")) + "E" + str(item.get("IndexNumber")) + ".strm"
            else:
                filenamestr = self.CleanName(item.get("SeriesName")).encode('utf-8') + " S0E0 " + item["Name"].decode('utf-8') + ".strm"
            strmFile = os.path.join(itemPath,filenamestr)
        
        changes = False
        if not xbmcvfs.exists(strmFile):
            changes = True
            xbmcvfs.mkdir(itemPath)
            text_file = open(strmFile, "w")
            
            playUrl = "plugin://plugin.video.mb3sync/?id=" + item["Id"] + '&mode=play'

            text_file.writelines(playUrl)
            text_file.close()
            
        return changes
            
    def createNFO(self,item, parentId=None):
        downloadUtils = DownloadUtils()
        timeInfo = API().getTimeInfo(item)
        userData=API().getUserData(item)
        people = API().getPeople(item)
        mediaStreams=API().getMediaStreams(item)
        studios = API().getStudios(item)
        userid = downloadUtils.getUserId()
        port = addon.getSetting('port')
        host = addon.getSetting('ipaddress')
        server = host + ":" + port  
        item_type=str(item.get("Type"))
        
        if item_type == "Movie":
            itemPath = os.path.join(movieLibrary,item["Id"])
            nfoFile = os.path.join(itemPath,item["Id"] + ".nfo")
            rootelement = "movie"
        if item_type == "Series":
            itemPath = os.path.join(tvLibrary,item["Id"])
            nfoFile = os.path.join(itemPath,"tvshow.nfo")
            rootelement = "tvshow"
        if item_type == "Episode":
            itemPath = os.path.join(tvLibrary,parentId)
            if str(item.get("ParentIndexNumber")) != None:
                filenamestr = self.CleanName(item.get("SeriesName")).encode('utf-8') + " S" + str(item.get("ParentIndexNumber")) + "E" + str(item.get("IndexNumber")) + ".nfo"
            else:
                filenamestr = self.CleanName(item.get("SeriesName")).encode('utf-8') + " S0E0 " + item["Name"].decode('utf-8') + ".nfo"
            nfoFile = os.path.join(itemPath,filenamestr)
            rootelement = "episodedetails"
        
        changes = False
        if not xbmcvfs.exists(nfoFile):
            changes = True
            utils.logMsg("MB3 Syncer","creating NFO file " + nfoFile)
            xbmcvfs.mkdir(itemPath)        
            root = Element(rootelement)
            SubElement(root, "id").text = item["Id"]
            if item.get("Tag") != None:
                for tag in item.get("Tag"):
                    SubElement(root, "tag").text = tag
            
            SubElement(root, "thumb").text = API().getArtwork(item, "Primary")
            SubElement(root, "fanart").text = API().getArtwork(item, "Backdrop")
            SubElement(root, "title").text = utils.convertEncoding(item["Name"])
            SubElement(root, "originaltitle").text = utils.convertEncoding(item["Name"])
            SubElement(root, "sorttitle").text = utils.convertEncoding(item["SortName"])
            
            if item.has_key("OfficialRating"):
                SubElement(root, "mpaa").text = item["OfficialRating"]
            
            if item.get("CriticRating") != None:
                rating = int(item.get("CriticRating"))/10
                SubElement(root, "rating").text = str(rating)
            
            if item.get("DateCreated") != None:
                SubElement(root, "dateadded").text = item["DateCreated"]
            
            if userData.get("PlayCount") != None:
                SubElement(root, "playcount").text = userData.get("PlayCount")
                if int(userData.get("PlayCount")) > 0:
                    SubElement(root, "watched").text = "true"
            
            if timeInfo.get("ResumeTime") != None:
                resume_sec = int(round(float(timeInfo.get("ResumeTime"))))*60
                total_sec = int(round(float(timeInfo.get("TotalTime"))))*60
                resume = SubElement(root, "resume")
                SubElement(resume, "position").text = str(resume_sec)
                SubElement(resume, "total").text = str(total_sec)
            
            if item_type == "Episode":
                SubElement(root, "season").text = str(item.get("ParentIndexNumber"))
                SubElement(root, "episode").text = str(item.get("IndexNumber"))
                SubElement(root, "aired").text = str(item.get("ProductionYear"))
                
            SubElement(root, "year").text = str(item.get("ProductionYear"))
            if item.get("PremiereDate") != None:
                premieredatelist = (item.get("PremiereDate")).split("T")
                premieredate = premieredatelist[0]
                SubElement(root, "firstaired").text = premieredate
                SubElement(root, "premieredate").text = premieredate
                
            if(timeInfo.get('Duration') != "0"):
                SubElement(root, "runtime").text = str(timeInfo.get('Duration'))
            
            SubElement(root, "plot").text = utils.convertEncoding(API().getOverview(item))
            
            if item.get("ShortOverview") != None:
                SubElement(root, "plotoutline").text = utils.convertEncoding(item.get("ShortOverview"))
            
            if item.get("TmdbCollectionName") != None:
                SubElement(root, "set").text = item.get("TmdbCollectionName")
            
            if item.get("ProviderIds") != None:
                if item.get("ProviderIds").get("Imdb") != None:
                    SubElement(root, "imdbnumber").text = item
            
            if people.get("Writer") != None:
                for writer in people.get("Writer"):
                    SubElement(root, "writer").text = utils.convertEncoding(writer)
            
            if people.get("Director") != None:
                for director in people.get("Director"):
                    SubElement(root, "director").text = utils.convertEncoding(director)
            
            if item.get("Genres") != None:
                for genre in item.get("Genres"):
                    SubElement(root, "genre").text = utils.convertEncoding(genre)
            
            if studios != None:
                for studio in studios:
                    SubElement(root, "studio").text = utils.convertEncoding(studio)
                    
            if item.get("ProductionLocations") != None:
                for country in item.get("ProductionLocations"):
                    SubElement(root, "country").text = utils.convertEncoding(country)

            #trailer link
            trailerUrl = None
            if item.get("LocalTrailerCount") != None and item.get("LocalTrailerCount") > 0:
                itemTrailerUrl = "http://" + server + "/mediabrowser/Users/" + userid + "/Items/" + item.get("Id") + "/LocalTrailers?format=json"
                jsonData = downloadUtils.downloadUrl(itemTrailerUrl, suppress=True, popup=0 )
                if(jsonData != ""):
                    trailerItem = json.loads(jsonData)
                    trailerUrl = "plugin://plugin.video.mb3sync/?id=" + trailerItem[0].get("Id") + '&mode=play'
                    SubElement(root, "trailer").text = trailerUrl
            
            #add streamdetails
            fileinfo = SubElement(root, "fileinfo")
            streamdetails = SubElement(fileinfo, "streamdetails")
            video = SubElement(streamdetails, "video")
            SubElement(video, "duration").text = str(mediaStreams.get('totaltime'))
            SubElement(video, "aspect").text = mediaStreams.get('aspectratio')
            SubElement(video, "codec").text = mediaStreams.get('videocodec')
            SubElement(video, "width").text = str(mediaStreams.get('width'))
            SubElement(video, "height").text = str(mediaStreams.get('height'))
            SubElement(video, "duration").text = str(timeInfo.get('Duration'))
            
            audio = SubElement(streamdetails, "audio")
            SubElement(audio, "codec").text = mediaStreams.get('audiocodec')
            SubElement(audio, "channels").text = mediaStreams.get('channels')
            
            #add people
            if item.get("People") != None:
                for actor in item.get("People"):
                    if(actor.get("Type") == "Actor"):
                        actor_elem = SubElement(root, "actor")
                        SubElement(actor_elem, "name").text = utils.convertEncoding(actor.get("Name"))
                        SubElement(actor_elem, "type").text = utils.convertEncoding(actor.get("Role"))
                        SubElement(actor_elem, "thumb").text = downloadUtils.imageUrl(actor.get("Id"), "Primary", 0, 400, 400)

            ET.ElementTree(root).write(nfoFile, xml_declaration=True)
        return changes
    
    def addMovieToKodiLibrary( self, item ):
        itemPath = os.path.join(movieLibrary,item["Id"])
        strmFile = os.path.join(itemPath,item["Id"] + ".strm")
        
        changes = False
        
        #create path if not exists
        if not xbmcvfs.exists(itemPath + os.sep):
            xbmcvfs.mkdir(itemPath)
        
        #create nfo file
        changes = self.createNFO(item)
        
        # create strm file
        changes = self.createSTRM(item)
        
        if changes:
            utils.logMsg("MB3 Sync","Added movie to Kodi Library",item["Id"] + " - " + item["Name"])
    
    def addEpisodeToKodiLibrary(self, item, tvshowId):
        
        changes = False

        #create nfo file
        changes = self.createNFO(item, tvshowId)
        
        # create strm file
        changes = self.createSTRM(item, tvshowId)
        
        if changes:
            utils.logMsg("MB3 Sync","Added episode to Kodi Library",item["Id"] + " - " + item["Name"])
    
    def deleteMovieFromKodiLibrary(self, id ):
        kodiItem = self.getKodiMovie(id)
        utils.logMsg("deleting movie from Kodi library",id)
        if kodiItem != None:
            xbmc.executeJSONRPC('{"jsonrpc": "2.0", "method": "VideoLibrary.RemoveMovie", "params": { "movieid": %i}, "id": 1 }' %(kodiItem["movieid"]))
        
        path = os.path.join(movieLibrary,id)
        xbmcvfs.rmdir(path)
        
    def addTVShowToKodiLibrary( self, item ):
        itemPath = os.path.join(tvLibrary,item["Id"])
        
        changes = False
        
        #create path if not exists
        if not xbmcvfs.exists(itemPath + os.sep):
            xbmcvfs.mkdir(itemPath)
            
        #create nfo file
        changes = self.createNFO(item)
        
        if changes:
            utils.logMsg("Added TV Show to Kodi Library ",item["Id"] + " - " + item["Name"])
        
    def deleteTVShowFromKodiLibrary(self, id ):
        kodiItem = self.getKodiTVShow(id)
        utils.logMsg("deleting tvshow from Kodi library",id)
        if kodiItem != None:
            xbmc.executeJSONRPC('{"jsonrpc": "2.0", "method": "VideoLibrary.RemoveTVShow", "params": { "tvshowid": %i}, "id": 1 }' %(kodiItem["tvshowid"]))
        path = os.path.join(tvLibrary,id)
        xbmcvfs.rmdir(path)
    
    def setKodiResumePoint(self, id, resume_seconds, total_seconds, fileType):
        #use sqlite to set the resume point while json api doesn't support this yet
        #todo --> submit PR to kodi team to get this added to the jsonrpc api
        
        utils.logMsg("MB3 Sync","setting resume point in kodi db..." + fileType + ": " + str(id))
        
        dbPath = xbmc.translatePath("special://userdata/Database/MyVideos90.db")
        connection = sqlite3.connect(dbPath)
        cursor = connection.cursor( )
        
        if fileType == "episode":
            cursor.execute("SELECT idFile as fileidid FROM episode WHERE idEpisode = ?",(id,))
            result = cursor.fetchone()
            fileid = result[0]
        if fileType == "movie":
            cursor.execute("SELECT idFile as fileidid FROM movie WHERE idMovie = ?",(id,))
            result = cursor.fetchone()
            fileid = result[0]       
        
        cursor.execute("delete FROM bookmark WHERE idFile = ?", (fileid,))
        cursor.execute("select coalesce(max(idBookmark),0) as bookmarkId from bookmark")
        bookmarkId =  cursor.fetchone()[0]
        bookmarkId = bookmarkId + 1
        bookmarksql="insert into bookmark(idBookmark, idFile, timeInSeconds, totalTimeInSeconds, thumbNailImage, player, playerState, type) values(?, ?, ?, ?, ?, ?, ?, ?)"
        cursor.execute(bookmarksql, (bookmarkId,fileid,resume_seconds,total_seconds,None,"DVDPlayer",None,1))
        connection.commit()
        cursor.close()
    
    def AddActorsToMedia(self, KodiItem, people, mediatype):
        #use sqlite to set add the actors while json api doesn't support this yet
        #todo --> submit PR to kodi team to get this added to the jsonrpc api
        
        downloadUtils = DownloadUtils()
        if mediatype == "movie":
            id = KodiItem["movieid"]
        if mediatype == "tvshow":
            id = KodiItem["tvshowid"]
        if mediatype == "episode":
            id = KodiItem["episodeid"]

        
        dbPath = xbmc.translatePath("special://userdata/Database/MyVideos90.db")
        connection = sqlite3.connect(dbPath)
        cursor = connection.cursor()
        
        currentcast = list()
        if KodiItem["cast"] != None:
            for cast in KodiItem["cast"]:
                currentcast.append(cast["name"])

        if(people != None):
            for person in people:              
                if(person.get("Type") == "Actor"):
                    if person.get("Name") not in currentcast:
                        Name = person.get("Name")
                        Role = person.get("Role")
                        actorid = None
                        Thumb = downloadUtils.imageUrl(person.get("Id"), "Primary", 0, 400, 400)
                        cursor.execute("SELECT idActor as actorid FROM actors WHERE strActor = ?",(Name,))
                        result = cursor.fetchone()
                        if result != None:
                            actorid = result[0]
                        if actorid == None:
                            cursor.execute("select coalesce(max(idActor),0) as actorid from actors")
                            actorid = cursor.fetchone()[0]
                            actorid = actorid + 1
                            peoplesql="insert into actors(idActor, strActor, strThumb) values(?, ?, ?)"
                            cursor.execute(peoplesql, (actorid,Name,Thumb))
                        
                        if mediatype == "movie":
                            peoplesql="INSERT OR REPLACE into actorlinkmovie(idActor, idMovie, strRole, iOrder) values(?, ?, ?, ?)"
                        if mediatype == "tvshow":
                            peoplesql="INSERT OR REPLACE into actorlinktvshow(idActor, idShow, strRole, iOrder) values(?, ?, ?, ?)"
                        if mediatype == "episode":
                            peoplesql="INSERT OR REPLACE into actorlinkepisode(idActor, idEpisode, strRole, iOrder) values(?, ?, ?, ?)"
                        cursor.execute(peoplesql, (actorid,id,Role,None))
        
        connection.commit()
        cursor.close()
    
    
    def getKodiMovie(self, id):
        json_response = xbmc.executeJSONRPC('{"jsonrpc": "2.0", "method": "VideoLibrary.GetMovies", "params": { "filter": {"operator": "contains", "field": "path", "value": "' + id + '"}, "properties" : ["art", "rating", "thumbnail", "resume", "runtime", "year", "genre", "cast", "trailer", "country", "studio", "set", "imdbnumber", "mpaa", "tagline", "plotoutline","plot", "sorttitle", "director", "writer", "playcount", "tag", "file"], "sort": { "order": "ascending", "method": "label", "ignorearticle": true } }, "id": "libMovies"}')
        jsonobject = json.loads(json_response.decode('utf-8','replace'))  
        movie = None
       
        if(jsonobject.has_key('result')):
            result = jsonobject['result']
            if(result.has_key('movies')):
                movies = result['movies']
                movie = movies[0]

        return movie
    
    def getKodiTVShow(self, id):
        json_response = xbmc.executeJSONRPC('{"jsonrpc": "2.0", "method": "VideoLibrary.GetTVShows", "params": { "filter": {"operator": "contains", "field": "path", "value": "' + id + '"}, "properties": ["art", "genre", "plot", "mpaa", "cast", "studio", "sorttitle", "title", "originaltitle", "imdbnumber", "year", "premiered", "rating", "thumbnail", "playcount", "file", "fanart"], "sort": { "order": "ascending", "method": "label", "ignorearticle": true } }, "id": "libTvShows"}')
        jsonobject = json.loads(json_response.decode('utf-8','replace'))  
        tvshow = None
        if(jsonobject.has_key('result')):
            result = jsonobject['result']
            if(result.has_key('tvshows')):
                tvshows = result['tvshows']
                tvshow = tvshows[0]
        return tvshow
    
    def getKodiEpisodes(self, id):
        episodes = None
        json_response = xbmc.executeJSONRPC('{"jsonrpc": "2.0", "method": "VideoLibrary.GetTVShows", "params": { "filter": {"operator": "contains", "field": "path", "value": "' + id + '"}, "properties": ["sorttitle", "title", "originaltitle", "playcount", "file"], "sort": { "order": "ascending", "method": "label", "ignorearticle": true } }, "id": "libTvShows"}')
        jsonobject = json.loads(json_response.decode('utf-8','replace'))  
        tvshow = None
        if(jsonobject.has_key('result')):
            result = jsonobject['result']
            if(result.has_key('tvshows')):
                tvshows = result['tvshows']
                tvshow = tvshows[0]
                
                json_response = xbmc.executeJSONRPC('{"jsonrpc": "2.0", "method": "VideoLibrary.GetEpisodes", "params": {"tvshowid": %d, "properties": ["title", "playcount", "plot", "season", "episode", "showtitle", "file", "lastplayed", "rating", "resume", "art", "streamdetails", "firstaired", "runtime", "writer", "cast", "dateadded"], "sort": {"method": "episode"}}, "id": 1}' %tvshow['tvshowid'])
                jsonobject = json.loads(json_response.decode('utf-8','replace'))  
                episodes = None
                if(jsonobject.has_key('result')):
                    result = jsonobject['result']
                    if(result.has_key('episodes')):
                        episodes = result['episodes']
        return episodes
        
    def getKodiEpisodeByMbItem(self, MBitem):
        json_response = xbmc.executeJSONRPC('{"jsonrpc": "2.0", "method": "VideoLibrary.GetTVShows", "params": { "filter": {"operator": "is", "field": "title", "value": "' + MBitem.get("SeriesName").encode('utf-8') + '"} }, "id": "libTvShows"}')
        jsonobject = json.loads(json_response.decode('utf-8','replace'))  
        episode = None
        if(jsonobject.has_key('result')):
            result = jsonobject['result']
            if(result.has_key('tvshows')):
                tvshows = result['tvshows']
                tvshow = tvshows[0]

                # find the episode by combination of season and episode
                json_response = xbmc.executeJSONRPC('{"jsonrpc": "2.0", "method": "VideoLibrary.GetEpisodes", "params": {"tvshowid": %d, "properties": ["playcount","season", "resume", "episode"], "sort": {"method": "episode"}}, "id": 1}' %tvshow['tvshowid'])
                jsonobject = json.loads(json_response.decode('utf-8','replace'))  
                episodes = None
                if(jsonobject.has_key('result')):
                    result = jsonobject['result']
                    if(result.has_key('episodes')):
                        episodes = result['episodes']
                        
                        comparestring1 = str(MBitem.get("ParentIndexNumber")) + "-" + str(MBitem.get("IndexNumber"))
                        for item in episodes:
                            comparestring2 = str(item["season"]) + "-" + str(item["episode"])
                            if comparestring1 == comparestring2:
                                episode = item

        return episode

    
    def getCollections(self, type):
        #Build a list of the user views
        userid = DownloadUtils().getUserId()  
        addon = xbmcaddon.Addon(id='plugin.video.mb3sync')
        port = addon.getSetting('port')
        host = addon.getSetting('ipaddress')
        server = host + ":" + port
        
        viewsUrl = server + "/mediabrowser/Users/" + userid + "/Views?format=json&ImageTypeLimit=1"
        jsonData = DownloadUtils().downloadUrl(viewsUrl, suppress=True, popup=0 )
        
        if(jsonData != ""):
            views = json.loads(jsonData)
            views = views.get("Items")
            collections=[]
            for view in views:
                if(view.get("ChildCount") != 0):
                    Name =(view.get("Name")).encode('utf-8')
            
                total = str(view.get("ChildCount"))
                type = view.get("CollectionType")
                if type == None:
                    type = "None" # User may not have declared the type
                if type == type:
                    collections.append( {'title'      : Name,
                            'type'           : type,
                            'id'             : view.get("Id")})
        return collections
        
    def ShouldStop(self):
        if(xbmc.Player().isPlaying() or xbmc.abortRequested):
            return True
        else:
            return False

    def executeJSONRPC(self, command):
        print "ExecuteJSONRPC called!"
        print inspect.stack()[1][3]
        return xbmc.executeJSONRPC(command)
        
        
        <|MERGE_RESOLUTION|>--- conflicted
+++ resolved
@@ -734,15 +734,10 @@
             
             if pendingChanges:
                 xbmc.sleep(sleepVal)
-<<<<<<< HEAD
-                utils.logMsg("MB3 Sync","updating propertyarray..." + str(propertyName) + ": " + str(json_array))
+                utils.logMsg("MB3 Sync","updating propertyarray... Name:" + str(propertyName) + " Current:" + str(currentvalues) + " New:" + str(json_array))
                 xbmc.executeJSONRPC(jsoncommand %(id,propertyName,json_array))
 
         return pendingChanges
-=======
-                utils.logMsg("MB3 Sync","updating propertyarray... Name:" + str(propertyName) + " Current:" + str(currentvalues) + " New:" + str(json_array))
-                xbmc.executeJSONRPC(jsoncommand %(id,propertyName,json_array))    
->>>>>>> 5217ed81
     
     def CleanName(self, name):
         name = name.replace(":", "-")
